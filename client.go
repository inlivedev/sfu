--- conflicted
+++ resolved
@@ -511,8 +511,6 @@
 						client.stats.removeReceiverStats(simulcastTrack.remoteTrackHigh.track.ID() + simulcastTrack.remoteTrackHigh.track.RID())
 					}
 
-<<<<<<< HEAD
-=======
 					if simulcastTrack.remoteTrackMid != nil {
 						client.stats.removeReceiverStats(simulcastTrack.remoteTrackMid.track.ID() + simulcastTrack.remoteTrackMid.track.RID())
 					}
@@ -522,7 +520,6 @@
 					}
 				}()
 
->>>>>>> 50ebbc4c
 			} else if simulcast, ok = track.(*SimulcastTrack); ok {
 				simulcast.AddRemoteTrack(simulcast.context, remoteTrack, opts.JitterBufferMinWait, opts.JitterBufferMaxWait, client.statsGetter, onStatsUpdated, onPLI)
 			}
@@ -1287,7 +1284,6 @@
 		if err != nil {
 			return err
 		}
-<<<<<<< HEAD
 
 		for _, track := range client.tracks.GetTracks() {
 			if track.ID() == r.TrackID {
@@ -1302,22 +1298,6 @@
 			}
 		}
 
-=======
-
-		for _, track := range client.tracks.GetTracks() {
-			if track.ID() == r.TrackID {
-				if clientTrack := c.setClientTrack(track); clientTrack != nil {
-					clientTracks = append(clientTracks, clientTrack)
-				}
-
-				glog.Info("client: subscribe track ", r.TrackID, " from ", r.ClientID, " to ", c.ID())
-
-				trackFound = true
-
-			}
-		}
-
->>>>>>> 50ebbc4c
 		// look on relay tracks
 		for _, track := range c.SFU().relayTracks {
 			if track.ID() == r.TrackID {
@@ -1706,8 +1686,6 @@
 	return webrtc.ConfigureTWCCSender(m, interceptorRegistry)
 }
 
-<<<<<<< HEAD
-=======
 func generateClientReceiverStats(c *Client, track IRemoteTrack, stat stats.Stats) (TrackReceivedStats, error) {
 	bitrate, _ := c.stats.GetReceiverBitrate(track.ID(), track.RID())
 
@@ -1726,7 +1704,6 @@
 	return receivedStats, nil
 }
 
->>>>>>> 50ebbc4c
 func (c *Client) OnNetworkConditionChanged(callback func(networkmonitor.NetworkConditionType)) {
 	c.mu.Lock()
 	defer c.mu.Unlock()
