package sfu

import (
	"context"
	"sync"
	"time"

	"github.com/pion/webrtc/v4"
)

const (
	StateRoomOpen       = "open"
	StateRoomClosed     = "closed"
	EventRoomClosed     = "room_closed"
	EventRoomClientLeft = "room_client_left"
)

type Options struct {
	EnableBridging           bool
	EnableBandwidthEstimator bool
	IceServers               []webrtc.ICEServer
	MinPlayoutDelay          uint16
	MaxPlayoutDelay          uint16
	// SettingEngine is used to configure the WebRTC engine
	// Use this to configure use of enable/disable mDNS, network types, use single port mux, etc.
	SettingEngine *webrtc.SettingEngine
}

func DefaultOptions() Options {
	settingEngine := &webrtc.SettingEngine{}
	_ = settingEngine.SetEphemeralUDPPortRange(49152, 65535)
	settingEngine.SetNetworkTypes([]webrtc.NetworkType{webrtc.NetworkTypeUDP4})

	return Options{
		EnableBandwidthEstimator: true,
		IceServers: []webrtc.ICEServer{
			{
				URLs: []string{"stun:stun.l.google.com:19302"},
			},
		},
		MinPlayoutDelay: 100,
		MaxPlayoutDelay: 100,
		SettingEngine:   settingEngine,
	}
}

type Event struct {
	Type string
	Time time.Time
	Data map[string]interface{}
}

type Room struct {
	onRoomClosedCallbacks   []func(id string)
	onClientJoinedCallbacks []func(*Client)
	onClientLeftCallbacks   []func(*Client)
	context                 context.Context
	cancel                  context.CancelFunc
	id                      string
	token                   string
	RenegotiationChan       map[string]chan bool
	name                    string
	mu                      *sync.RWMutex
	meta                    *Metadata
	sfu                     *SFU
	state                   string
	stats                   map[string]*TrackStats
	kind                    string
	extensions              []IExtension
	OnEvent                 func(event Event)
	options                 RoomOptions
}

type RoomOptions struct {
	// Configures the bitrates configuration that will be used by the room
	// Make sure to use the same bitrate config when publishing video because this is used to manage the usage bandwidth in this room
	Bitrates BitrateConfigs `json:"bitrates,omitempty"`
	// Configures the codecs that will be used by the room
	Codecs *[]string `json:"codecs,omitempty" enums:"video/VP9,video/H264,video/VP8,audio/red,audio/opus" example:"video/VP9,video/H264,video/VP8,audio/red,audio/opus"`
	// Configures the interval in nanoseconds of sending PLIs to clients that will generate keyframe, default is 0 means it will use auto PLI request only when needed.
	// More often means more bandwidth usage but more stability on video quality when packet loss, but client libs supposed to request PLI automatically when needed.
	PLIInterval *time.Duration `json:"pli_interval_ns,omitempty" example:"0"`
	// Configure the mapping of spatsial and temporal layers to quality level
	// Use this to use scalable video coding (SVC) to control the bitrate level of the video
	QualityPresets *QualityPresets `json:"quality_presets,omitempty"`
	// Configure the timeout in nanonseconds when the room is empty it will close after the timeout exceeded. Default is 5 minutes
	EmptyRoomTimeout *time.Duration `json:"empty_room_timeout_ns,ompitempty" example:"300000000000" default:"300000000000"`
}

func DefaultRoomOptions() RoomOptions {
	pli := time.Duration(0)
	emptyDuration := time.Duration(3) * time.Minute
	return RoomOptions{
		Bitrates:         DefaultBitrates(),
		QualityPresets:   DefaultQualityPresets(),
<<<<<<< HEAD
		Codecs:           []string{webrtc.MimeTypeVP9, webrtc.MimeTypeH264, webrtc.MimeTypeVP8, "audio/red", webrtc.MimeTypeOpus, webrtc.MimeTypePCMU, webrtc.MimeTypePCMA},
		PLIInterval:      0,
		EmptyRoomTimeout: 3 * time.Minute,
=======
		Codecs:           &[]string{webrtc.MimeTypeVP9, webrtc.MimeTypeH264, webrtc.MimeTypeVP8, "audio/red", webrtc.MimeTypeOpus},
		PLIInterval:      &pli,
		EmptyRoomTimeout: &emptyDuration,
>>>>>>> caef604b
	}
}

func newRoom(id, name string, sfu *SFU, kind string, opts RoomOptions) *Room {
	localContext, cancel := context.WithCancel(sfu.context)

	room := &Room{
		id:         id,
		context:    localContext,
		cancel:     cancel,
		sfu:        sfu,
		token:      GenerateID(21),
		stats:      make(map[string]*TrackStats),
		state:      StateRoomOpen,
		name:       name,
		mu:         &sync.RWMutex{},
		meta:       NewMetadata(),
		extensions: make([]IExtension, 0),
		kind:       kind,
		options:    opts,
	}

	sfu.OnClientRemoved(func(client *Client) {
		room.onClientLeft(client)
	})

	go room.loopRecordStats()

	return room
}

func (r *Room) ID() string {
	return r.id
}

func (r *Room) Name() string {
	return r.name
}

func (r *Room) Kind() string {
	return r.kind
}

func (r *Room) AddExtension(extension IExtension) {
	r.extensions = append(r.extensions, extension)
}

// Close the room and stop all clients. All connected clients will stopped and removed from the room.
// All clients will get `connectionstateevent` with `closed` state.
// https://developer.mozilla.org/en-US/docs/Web/API/RTCPeerConnection/connectionstatechange_event
func (r *Room) Close() error {
	if r.state == StateRoomClosed {
		return ErrRoomIsClosed
	}

	r.cancel()

	r.sfu.Stop()

	r.mu.RLock()
	defer r.mu.RUnlock()
	for _, callback := range r.onRoomClosedCallbacks {
		callback(r.id)
	}

	r.state = StateRoomClosed

	return nil
}

// Stopping client is async, it will just stop the client and return immediately
// You should use OnClientLeft to get notified when the client is actually stopped
func (r *Room) StopClient(id string) error {
	r.mu.Lock()
	defer r.mu.Unlock()

	var client *Client

	var err error

	if client, err = r.sfu.GetClient(id); err != nil {
		return err
	}

	return client.stop()
}

func (r *Room) AddClient(id, name string, opts ClientOptions) (*Client, error) {
	if r.state == StateRoomClosed {
		return nil, ErrRoomIsClosed
	}

	for _, ext := range r.extensions {
		if err := ext.OnBeforeClientAdded(r, id); err != nil {
			return nil, err
		}
	}

	client, _ := r.sfu.GetClient(id)
	if client != nil {
		return nil, ErrClientExists
	}

	client = r.sfu.NewClient(id, name, opts)

	// stop client if not connecting for a specific time
	initConnection := true
	go func() {
		timeout, cancel := context.WithTimeout(client.context, opts.IdleTimeout)
		defer cancel()

		mu := sync.Mutex{}

		connectingChan := make(chan bool)

		timeoutReached := false

		client.OnConnectionStateChanged(func(state webrtc.PeerConnectionState) {
			mu.Lock()
			defer mu.Unlock()

			if initConnection && state == webrtc.PeerConnectionStateConnected && !timeoutReached {
				connectingChan <- true

				// set to false so we don't send the connectingChan again because no more listener
				initConnection = false
			}
		})

		select {
		case <-timeout.Done():
			r.sfu.log.Warnf("room: client is not connected after added, stopping client...")
			_ = client.stop()
			timeoutReached = true

		case <-connectingChan:
			return
		}
	}()

	client.OnJoined(func() {
		r.onClientJoined(client)
	})

	return client, nil
}

// Generate a unique client ID for this room
func (r *Room) CreateClientID() string {
	return GenerateID(21)
}

// Use this to get notified when a room is closed
func (r *Room) OnRoomClosed(callback func(id string)) {
	r.onRoomClosedCallbacks = append(r.onRoomClosedCallbacks, callback)
}

// Use this to get notified when a client is stopped and completly removed from the room
func (r *Room) OnClientLeft(callback func(client *Client)) {
	r.onClientLeftCallbacks = append(r.onClientLeftCallbacks, callback)
}

func (r *Room) onClientLeft(client *Client) {
	r.mu.RLock()
	callbacks := r.onClientLeftCallbacks
	exts := r.extensions
	r.mu.RUnlock()
	for _, callback := range callbacks {
		callback(client)
	}

	for _, ext := range exts {
		ext.OnClientRemoved(r, client)
	}

	// update the latest stats from client before they left
	r.mu.Lock()
	defer r.mu.Unlock()

	r.stats[client.ID()] = client.stats.TrackStats
}

func (r *Room) onClientJoined(client *Client) {
	for _, callback := range r.onClientJoinedCallbacks {
		callback(client)
	}

	for _, ext := range r.extensions {
		ext.OnClientAdded(r, client)
	}
}

func (r *Room) OnClientJoined(callback func(client *Client)) {
	r.mu.Lock()
	defer r.mu.Unlock()

	r.onClientJoinedCallbacks = append(r.onClientJoinedCallbacks, callback)
}

func (r *Room) SFU() *SFU {
	return r.sfu
}

// Get the room real time stats. This will return the current room stats.
// The client stats and it's tracks will be removed from the stats if the client or track is removed.
// But the aggregated stats will still be there and included in the room stats even if they're removed.
func (r *Room) Stats() RoomStats {
	var (
		bytesReceived    uint64
		bytesSent        uint64
		bitratesSent     uint64
		bitratesReceived uint64
	)

	clientStats := make(map[string]ClientTrackStats)

	r.mu.RLock()

	defer r.mu.RUnlock()

	for _, cstats := range r.stats {
		for _, stat := range cstats.receivers {
			bytesReceived += stat.BytesReceived
		}

		for _, stat := range cstats.receiverBitrates {
			bitratesReceived += uint64(stat)
		}

		for _, stat := range cstats.senderBitrates {
			bitratesSent += uint64(stat)
		}

		for _, stat := range cstats.senders {
			bytesSent += stat.OutboundRTPStreamStats.BytesSent
		}

	}

	roomStats := RoomStats{
		ActiveSessions: r.sfu.TotalActiveSessions(),
		ClientsCount:   0,
		BytesIngress:   bytesReceived,
		BytesEgress:    bytesSent,
		Timestamp:      time.Now(),
		ClientStats:    clientStats,
	}

	for id, c := range r.sfu.clients.GetClients() {
		roomStats.ClientStats[id] = c.Stats()

		roomStats.ClientsCount++

		for _, track := range roomStats.ClientStats[id].Receives {
			if track.Kind == webrtc.RTPCodecTypeAudio {
				roomStats.ReceivedTracks.Audio++
			} else {
				roomStats.ReceivedTracks.Video++
			}

			roomStats.BitrateReceived += uint64(track.CurrentBitrate)
		}

		for _, track := range roomStats.ClientStats[id].Sents {
			if track.Kind == webrtc.RTPCodecTypeAudio {
				roomStats.SentTracks.Audio++
			} else {
				roomStats.SentTracks.Video++
			}

			roomStats.BitrateSent += uint64(track.CurrentBitrate)
		}
	}

	return roomStats
}

func (r *Room) updateStats() {
	r.mu.Lock()
	defer r.mu.Unlock()

	for _, client := range r.sfu.clients.GetClients() {
		r.stats[client.ID()] = client.stats.TrackStats
	}
}

func (r *Room) CreateDataChannel(label string, opts DataChannelOptions) error {
	return r.sfu.CreateDataChannel(label, opts)
}

// BitrateConfigs return the current bitrate configuration that used in bitrate controller
// Client should use this to configure the bitrate when publishing media tracks
// Inconsistent bitrate configuration between client and server will result missed bitrate calculation and
// could affecting packet loss and media quality
func (r *Room) BitrateConfigs() BitrateConfigs {
	return r.sfu.bitrateConfigs
}

// CodecPreferences return the current codec preferences that used in SFU
// Client should use this to configure the used codecs when publishing media tracks
// Inconsistent codec preferences between client and server can make the SFU cannot handle the codec properly
func (r *Room) CodecPreferences() []string {
	return r.sfu.codecs
}

func (r *Room) Context() context.Context {
	return r.context
}

func (r *Room) Meta() *Metadata {
	return r.meta
}

func (r *Room) Options() RoomOptions {
	return r.options
}

func (r *Room) loopRecordStats() {
	ticker := time.NewTicker(1 * time.Second)
	defer ticker.Stop()

	ctx, cancel := context.WithCancel(r.context)
	defer cancel()

	for {
		select {
		case <-ctx.Done():
			return
		case <-ticker.C:
			r.updateStats()
		}
	}
}<|MERGE_RESOLUTION|>--- conflicted
+++ resolved
@@ -93,15 +93,9 @@
 	return RoomOptions{
 		Bitrates:         DefaultBitrates(),
 		QualityPresets:   DefaultQualityPresets(),
-<<<<<<< HEAD
 		Codecs:           []string{webrtc.MimeTypeVP9, webrtc.MimeTypeH264, webrtc.MimeTypeVP8, "audio/red", webrtc.MimeTypeOpus, webrtc.MimeTypePCMU, webrtc.MimeTypePCMA},
 		PLIInterval:      0,
 		EmptyRoomTimeout: 3 * time.Minute,
-=======
-		Codecs:           &[]string{webrtc.MimeTypeVP9, webrtc.MimeTypeH264, webrtc.MimeTypeVP8, "audio/red", webrtc.MimeTypeOpus},
-		PLIInterval:      &pli,
-		EmptyRoomTimeout: &emptyDuration,
->>>>>>> caef604b
 	}
 }
 
