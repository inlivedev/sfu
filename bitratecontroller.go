package sfu

import (
	"context"
	"errors"
	"sync"
	"time"

	"github.com/golang/glog"
	"github.com/pion/interceptor/pkg/cc"
	"github.com/pion/webrtc/v3"
)

var (
	ErrAlreadyClaimed          = errors.New("bwcontroller: already claimed")
	ErrorInsufficientBandwidth = errors.New("bwcontroller: bandwidth is insufficient")
)

type bitrateClaim struct {
<<<<<<< HEAD
	mu               sync.RWMutex
	track            iClientTrack
	bitrate          uint32
	quality          QualityLevel
	simulcast        bool
	lastIncreaseTime time.Time
=======
	mu        sync.RWMutex
	track     iClientTrack
	quality   QualityLevel
	simulcast bool
>>>>>>> 50ebbc4c
}

func (c *bitrateClaim) Quality() QualityLevel {
	c.mu.RLock()
	defer c.mu.RUnlock()

	return c.quality
}

func (c *bitrateClaim) Bitrate() uint32 {
	c.mu.RLock()
	defer c.mu.RUnlock()

	var bitrate uint32

	if c.track.IsSimulcast() {
		bitrate = c.track.(*simulcastClientTrack).ReceiveBitrateAtQuality(c.quality)
	} else {
		bitrate = c.track.ReceiveBitrate()
		bitrate += bitrate * 10 / 100
	}

	return bitrate

}

func (c *bitrateClaim) IsAdjustable() bool {
	return c.track.IsSimulcast() || c.track.IsScaleable()
}

func (c *bitrateClaim) QualityLevelToBitrate(quality QualityLevel) uint32 {
	if c.track.IsSimulcast() {
		t := c.track.(*simulcastClientTrack)
		switch quality {
		case QualityLow:
			return t.ReceiveBitrateAtQuality(QualityLow)
		case QualityMid:
			return t.ReceiveBitrateAtQuality(QualityMid)
		case QualityHigh:
			return t.ReceiveBitrateAtQuality(QualityHigh)
		}
	} else {
		switch quality {
		case QualityLow:
			return c.track.ReceiveBitrate() / 4
		case QualityMid:
			return c.track.ReceiveBitrate() / 2
		case QualityHigh:
			return c.track.ReceiveBitrate()
		}
	}

	return 0
}

type bitrateController struct {
	mu                      sync.RWMutex
	targetBitrate           uint32
	lastBitrateAdjustmentTS time.Time
	client                  *Client
	claims                  map[string]*bitrateClaim
}

func newbitrateController(client *Client) *bitrateController {
	bc := &bitrateController{
		mu:     sync.RWMutex{},
		client: client,
		claims: make(map[string]*bitrateClaim, 0),
	}

	return bc
}

func (bc *bitrateController) Claims() map[string]*bitrateClaim {
	bc.mu.RLock()
	defer bc.mu.RUnlock()

	claims := make(map[string]*bitrateClaim, 0)
	for k, v := range bc.claims {
		claims[k] = v
	}

	return claims
}

func (bc *bitrateController) Exist(id string) bool {
	bc.mu.RLock()
	defer bc.mu.RUnlock()

	if _, ok := bc.claims[id]; ok {
		return true
	}

	return false
}

func (bc *bitrateController) GetClaim(id string) *bitrateClaim {
	bc.mu.RLock()
	defer bc.mu.RUnlock()

	if claim, ok := bc.claims[id]; ok && claim != nil {
		return claim
	}

	return nil
}

// if all is false, only active claims will be counted
func (bc *bitrateController) TotalBitrates() uint32 {
	return bc.totalBitrates()
}

func (bc *bitrateController) totalBitrates() uint32 {
	total := uint32(0)
	for _, claim := range bc.Claims() {
		total += claim.Bitrate()
	}

	return total
}

func (bc *bitrateController) setQuality(clientTrackID string, quality QualityLevel) {
	bc.mu.Lock()
	defer bc.mu.Unlock()

	if claim, ok := bc.claims[clientTrackID]; ok {
		claim.mu.Lock()
		claim.quality = quality
		claim.mu.Unlock()

		bc.claims[clientTrackID] = claim
	}
}

func (bc *bitrateController) addAudioClaims(clientTracks []iClientTrack) (leftTracks []iClientTrack, err error) {
	errors := make([]error, 0)

	leftTracks = make([]iClientTrack, 0)

	for _, clientTrack := range clientTracks {
		var trackQuality QualityLevel

		if clientTrack.Kind() == webrtc.RTPCodecTypeAudio {
			if clientTrack.LocalTrack().Codec().MimeType == "audio/red" {
				trackQuality = QualityAudioRed
			} else {
				trackQuality = QualityAudio
			}

			_, err := bc.addClaim(clientTrack, trackQuality)

			if err != nil {
				errors = append(errors, err)
			}
		} else {
			leftTracks = append(leftTracks, clientTrack)
		}
	}

	if len(errors) > 0 {
		return leftTracks, FlattenErrors(errors)
	}

	return leftTracks, nil
}

func (bc *bitrateController) addClaims(clientTracks []iClientTrack) error {
	leftTracks, err := bc.addAudioClaims(clientTracks)
	if err != nil {
		return err
	}

	errors := make([]error, 0)
	claimed := 0

	var trackQuality QualityLevel = QualityHigh
	if len(leftTracks) > 4 {
		trackQuality = QualityLow
	} else if len(leftTracks) > 2 {
		trackQuality = QualityMid
	}

	for _, clientTrack := range leftTracks {
		if clientTrack.Kind() == webrtc.RTPCodecTypeVideo {

			glog.Info("bitratecontroller: track ", clientTrack.ID(), " quality ", trackQuality)
			bc.mu.RLock()
			if _, ok := bc.claims[clientTrack.ID()]; ok {
				errors = append(errors, ErrAlreadyClaimed)
				bc.mu.RUnlock()
				continue
			}
			bc.mu.RUnlock()

			if !clientTrack.IsSimulcast() && !clientTrack.IsScaleable() {
				trackQuality = QualityHigh
			}

			// set last quality that use for requesting PLI after claim added
			if clientTrack.IsSimulcast() {
				clientTrack.(*simulcastClientTrack).lastQuality.Store(uint32(trackQuality))
			} else if clientTrack.IsScaleable() {
				clientTrack.(*scaleableClientTrack).lastQuality = trackQuality
			}

			_, err := bc.addClaim(clientTrack, trackQuality)
			if err != nil {
				errors = append(errors, err)
			}
			claimed++
		}
	}

	if len(errors) > 0 {
		return FlattenErrors(errors)
	}

	return nil
}

func (bc *bitrateController) addClaim(clientTrack iClientTrack, quality QualityLevel) (*bitrateClaim, error) {
	bc.mu.Lock()
	defer bc.mu.Unlock()

	bc.claims[clientTrack.ID()] = &bitrateClaim{
		mu:        sync.RWMutex{},
		track:     clientTrack,
		quality:   quality,
		simulcast: clientTrack.IsSimulcast(),
	}

	go func() {
		ctx, cancel := context.WithCancel(clientTrack.Context())
		defer cancel()

		<-ctx.Done()

		bc.removeClaim(clientTrack.ID())

		if bc.client.IsDebugEnabled() {
			glog.Info("clienttrack: track ", clientTrack.ID(), " claim removed")
		}

		clientTrack.Client().stats.removeSenderStats(clientTrack.ID())
	}()

	return bc.claims[clientTrack.ID()], nil
}

func (bc *bitrateController) removeClaim(id string) {
	bc.mu.Lock()
	defer bc.mu.Unlock()

	if _, ok := bc.claims[id]; !ok {
		glog.Error("bitrate: track ", id, " is not exists")
		return
	}

	delete(bc.claims, id)
}

func (bc *bitrateController) exists(id string) bool {
	bc.mu.RLock()
	defer bc.mu.RUnlock()

	if _, ok := bc.claims[id]; ok {
		return true
	}

	return false
}

func (bc *bitrateController) totalSentBitrates() uint32 {
	total := uint32(0)

	for _, claim := range bc.Claims() {
		total += claim.track.SendBitrate()
	}

	return total
}

func (bc *bitrateController) canDecreaseBitrate() bool {
	claims := bc.Claims()

	for _, claim := range claims {
		if claim.IsAdjustable() &&
			claim.Quality() > QualityLow {
			return true
		}
	}

	return false
}

func (bc *bitrateController) needIncreaseBitrate(availableBw uint32) bool {
	claims := bc.Claims()

	for _, claim := range claims {
		if claim.IsAdjustable() &&
			claim.Quality() < claim.track.MaxQuality() &&
			bc.isEnoughBandwidthToIncrase(availableBw, claim) {
			return true
		}
	}

	return false
}

func (bc *bitrateController) MonitorBandwidth(estimator cc.BandwidthEstimator) {
	estimator.OnTargetBitrateChange(func(bw int) {
		var needAdjustment bool

		bc.mu.Lock()
		bc.targetBitrate = uint32(bw)
		bc.mu.Unlock()

		totalSendBitrates := bc.totalSentBitrates()

		availableBw := uint32(bw) - totalSendBitrates

		if totalSendBitrates < uint32(bw) {
			if bw < int(bc.client.sfu.bitrateConfigs.VideoMid-bc.client.sfu.bitrateConfigs.VideoLow) {
				return
			}

			needAdjustment = bc.needIncreaseBitrate(availableBw)
		} else {
			needAdjustment = bc.canDecreaseBitrate()
		}

		if !needAdjustment {
			return
		}

		// glog.Info("bitratecontroller: available bandwidth ", ThousandSeparator(int(bw)), " total bitrate ", ThousandSeparator(int(totalSendBitrates)))

		bc.fitBitratesToBandwidth(uint32(bw))

		bc.mu.Lock()
		bc.lastBitrateAdjustmentTS = time.Now()
		bc.mu.Unlock()

	})
}

func (bc *bitrateController) fitBitratesToBandwidth(bw uint32) {
	totalSentBitrates := bc.totalSentBitrates()

	claims := bc.Claims()
	if totalSentBitrates > bw {
		// reduce bitrates
		for i := QualityHigh; i > QualityLow; i-- {
			for _, claim := range claims {
				if claim.IsAdjustable() &&
					claim.Quality() == QualityLevel(i) {

					// glog.Info("bitratecontroller: reduce bitrate for track ", claim.track.ID(), " from ", claim.Quality(), " to ", claim.Quality()-1)
					bc.setQuality(claim.track.ID(), claim.Quality()-1)

					claim.track.RequestPLI()
					totalSentBitrates = bc.totalSentBitrates()

					// check if the reduced bitrate is fit to the available bandwidth
					if totalSentBitrates <= bw {
						// glog.Info("bitratecontroller: total sent bitrates ", ThousandSeparator(int(totalSentBitrates)), " available bandwidth ", ThousandSeparator(int(bw)))
						return
					}
				}
			}
		}
	} else {
		// increase bitrates
		for i := QualityLow; i < QualityHigh; i++ {
			for _, claim := range claims {
				if claim.IsAdjustable() &&
					claim.Quality() == QualityLevel(i) {
					oldBitrate := claim.Bitrate()
					newBitrate := claim.QualityLevelToBitrate(claim.Quality() + 1)
					bitrateIncrease := newBitrate - oldBitrate

					// check if the bitrate increase will more than the available bandwidth
					if totalSentBitrates+bitrateIncrease >= bw {
						return
					}

					// glog.Info("bitratecontroller: increase bitrate for track ", claim.track.ID(), " from ", claim.Quality(), " to ", claim.Quality()+1)
					bc.setQuality(claim.track.ID(), claim.Quality()+1)
					// update current total bitrates
					totalSentBitrates = bc.totalSentBitrates()
					claim.track.RequestPLI()
				}
			}
		}
	}
}

func (bc *bitrateController) onRemoteViewedSizeChanged(videoSize videoSize) {
	bc.mu.RLock()
	defer bc.mu.RUnlock()

	claim, ok := bc.claims[videoSize.TrackID]
	if !ok {
		glog.Error("bitrate: track ", videoSize.TrackID, " is not exists")
		return
	}

	if claim.track.Kind() != webrtc.RTPCodecTypeVideo {
		glog.Error("bitrate: track ", videoSize.TrackID, " is not video track")
		return
	}

	glog.Info("bitrate: track ", videoSize.TrackID, " video size changed ", videoSize.Width, "x", videoSize.Height, "=", videoSize.Width*videoSize.Height, " pixels")

	// TODO: check if it is necessary to set max quality to none
	if videoSize.Width == 0 || videoSize.Height == 0 {
		glog.Info("bitrate: track ", videoSize.TrackID, " video size is 0, set max quality to low")
		claim.track.SetMaxQuality(QualityLow)
	}

	if videoSize.Width*videoSize.Height <= bc.client.sfu.bitrateConfigs.VideoLowPixels {
		glog.Info("bitrate: track ", videoSize.TrackID, " video size is low, set max quality to low")
		claim.track.SetMaxQuality(QualityLow)
	} else if videoSize.Width*videoSize.Height <= bc.client.sfu.bitrateConfigs.VideoMidPixels {
		glog.Info("bitrate: track ", videoSize.TrackID, " video size is mid, set max quality to mid")
		claim.track.SetMaxQuality(QualityMid)
	} else {
		glog.Info("bitrate: track ", videoSize.TrackID, " video size is high, set max quality to high")
		claim.track.SetMaxQuality(QualityHigh)
	}
}

func (bc *bitrateController) isEnoughBandwidthToIncrase(bandwidthLeft uint32, claim *bitrateClaim) bool {
	nextQuality := claim.Quality() + 1

	if nextQuality > QualityHigh {
		return false
	}

	nextBitrate := claim.QualityLevelToBitrate(nextQuality)
	currentBitrate := claim.Bitrate()

	bandwidthGap := nextBitrate - currentBitrate

	return bandwidthGap < bandwidthLeft
}<|MERGE_RESOLUTION|>--- conflicted
+++ resolved
@@ -17,19 +17,10 @@
 )
 
 type bitrateClaim struct {
-<<<<<<< HEAD
-	mu               sync.RWMutex
-	track            iClientTrack
-	bitrate          uint32
-	quality          QualityLevel
-	simulcast        bool
-	lastIncreaseTime time.Time
-=======
 	mu        sync.RWMutex
 	track     iClientTrack
 	quality   QualityLevel
 	simulcast bool
->>>>>>> 50ebbc4c
 }
 
 func (c *bitrateClaim) Quality() QualityLevel {
