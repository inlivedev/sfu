package sfu

import (
	"context"
	"io"
	"sync"
	"time"

	"sync/atomic"

	"github.com/golang/glog"
	"github.com/inlivedev/sfu/pkg/rtppool"
	"github.com/pion/interceptor/pkg/stats"
	"github.com/pion/rtp"
	"github.com/pion/webrtc/v3"
)

type remoteTrack struct {
	context context.Context
	cancel  context.CancelFunc
	mu      sync.RWMutex
	track   IRemoteTrack

	onRead                func(*rtp.Packet)
	onPLI                 func()
	bitrate               *atomic.Uint32
	previousBytesReceived *atomic.Uint64
	currentBytesReceived  *atomic.Uint64
	latestUpdatedTS       *atomic.Uint64
	lastPLIRequestTime    time.Time
	onEndedCallbacks      []func()
	statsGetter           stats.Getter
	onStatsUpdated        func(*stats.Stats)
	packetBuffers         *packetBuffers
}

func newRemoteTrack(ctx context.Context, track IRemoteTrack, minWait, maxWait, pliInterval time.Duration, onPLI func(), statsGetter stats.Getter, onStatsUpdated func(*stats.Stats), onRead func(*rtp.Packet)) *remoteTrack {
	localctx, cancel := context.WithCancel(ctx)

	rt := &remoteTrack{
		context:               localctx,
		cancel:                cancel,
		mu:                    sync.RWMutex{},
		track:                 track,
		bitrate:               &atomic.Uint32{},
		previousBytesReceived: &atomic.Uint64{},
		currentBytesReceived:  &atomic.Uint64{},
		latestUpdatedTS:       &atomic.Uint64{},
		onEndedCallbacks:      make([]func(), 0),
		statsGetter:           statsGetter,
		onStatsUpdated:        onStatsUpdated,
		onPLI:                 onPLI,
		onRead:                onRead,
<<<<<<< HEAD
		packetBuffers:         newPacketBuffers(ctx, minWait, maxWait, false),
=======
		packetBuffers:         newPacketBuffers(minWait, maxWait, true),
>>>>>>> 669b7082
	}

	if pliInterval > 0 {
		rt.enableIntervalPLI(pliInterval)
	}

	go rt.readRTP()

	if rt.Track().Kind() == webrtc.RTPCodecTypeVideo {
		go rt.loop()
	}

	return rt
}

func (t *remoteTrack) Context() context.Context {
	return t.context
}

func (t *remoteTrack) readRTP() {
	defer t.cancel()

	for {
		select {
		case <-t.context.Done():
			return
		default:
			if err := t.track.SetReadDeadline(time.Now().Add(1 * time.Second)); err != nil {
				glog.Error("remotetrack: set read deadline error: ", err)
				return
			}

			p, _, readErr := t.track.ReadRTP()
			if readErr == io.EOF {
				glog.Info("remotetrack: track ended: ", t.track.ID())
				return
			} else if readErr == nil || readErr != io.EOF {
				if p == nil {
					continue
				}

				if !t.IsRelay() {
					go t.updateStats()
				}

				if t.Track().Kind() == webrtc.RTPCodecTypeVideo {
					// video needs to be reordered
					if p != nil {
						_ = t.packetBuffers.Add(p)
					}

				} else {
					// audio doesn't need to be reordered
					if p != nil {
						t.onRead(p)
					}
				}

				// copyPkt := rtppool.GetPacketAllocationFromPool()

				// copyPkt.Header = p.Header

				// copyPkt.Payload = p.Payload

				// t.onRead(copyPkt)
			}
		}
	}
}

func (t *remoteTrack) popRead() {
	// pkts := t.packetBuffers.Flush()
	// for _, orderedPkt := range pkts {
	orderedPkt := t.packetBuffers.Pop()
	if orderedPkt != nil {
		copyPkt := rtppool.GetPacketAllocationFromPool()

		copyPkt.Header = *orderedPkt.Header()

		copyPkt.Payload = orderedPkt.Payload()

		t.onRead(copyPkt)

		rtppool.ResetPacketPoolAllocation(copyPkt)

		orderedPkt.Release()
	}
}

func (t *remoteTrack) loop() {
	ctx, cancel := context.WithCancel(t.context)
	defer cancel()

	for {
		select {
		case <-ctx.Done():
			return
		default:
			t.packetBuffers.WaitAvailablePacket()

			packetSent := 0
			for orderedPkt := t.packetBuffers.Pop(); orderedPkt != nil; orderedPkt = t.packetBuffers.Pop() {

				copyPkt := rtppool.GetPacketAllocationFromPool()

				copyPkt.Header = *orderedPkt.Header()

				copyPkt.Payload = orderedPkt.Payload()

				t.onRead(copyPkt)

				rtppool.ResetPacketPoolAllocation(copyPkt)

				orderedPkt.Release()
				packetSent++
			}

			// if t.packetBuffers.buffers.Len() > 0 {
			// 	glog.Info("remotetrack: loop end after ", packetSent, " packet sent, buffer length ", t.packetBuffers.buffers.Len())
			// 	bufferSeqs := make([]uint16, 0)
			// 	for e := t.packetBuffers.buffers.Front(); e != nil; e = e.Next() {
			// 		bufferSeqs = append(bufferSeqs, e.Value.(*rtppool.RetainablePacket).Header().SequenceNumber)
			// 	}

			// 	glog.Info("remotetrack: buffer seqs: ", bufferSeqs)
			// }

		}
	}

}

func (t *remoteTrack) updateStats() {
	s := t.statsGetter.Get(uint32(t.track.SSRC()))
	if s == nil {
		glog.Warning("remotetrack: stats not found for track: ", t.track.SSRC())
		return
	}

	// update the stats if the last update equal or more than 1 second
	latestUpdated := t.latestUpdatedTS.Load()
	if time.Since(time.Unix(0, int64(latestUpdated))).Seconds() <= 1 {
		return
	}

	if latestUpdated == 0 {
		t.latestUpdatedTS.Store(uint64(s.LastPacketReceivedTimestamp.UnixNano()))
		return
	}

	t.latestUpdatedTS.Store(uint64(s.LastPacketReceivedTimestamp.UnixNano()))

	deltaTime := time.Since(time.Unix(0, int64(latestUpdated)))
	current := t.currentBytesReceived.Load()
	t.previousBytesReceived.Store(current)
	t.currentBytesReceived.Store(s.BytesReceived)

	t.bitrate.Store(uint32((s.BytesReceived-current)*8) / uint32(deltaTime.Seconds()))

	if t.onStatsUpdated != nil {
		t.onStatsUpdated(s)
	}
}

func (t *remoteTrack) Track() IRemoteTrack {
	return t.track
}

func (t *remoteTrack) GetCurrentBitrate() uint32 {
	return t.bitrate.Load()
}

func (t *remoteTrack) sendPLI() {
	// return if there is a pending PLI request
	t.mu.Lock()

	maxGapSeconds := 250 * time.Millisecond
	requestGap := time.Since(t.lastPLIRequestTime)

	if requestGap < maxGapSeconds {
		t.mu.Unlock()
		return // ignore PLI request
	}

	t.lastPLIRequestTime = time.Now()
	t.mu.Unlock()

	t.onPLI()
}

func (t *remoteTrack) enableIntervalPLI(interval time.Duration) {
	go func() {
		ctx, cancel := context.WithCancel(t.context)
		defer cancel()
		ticker := time.NewTicker(interval)
		defer ticker.Stop()

		for {
			select {
			case <-ctx.Done():
				return
			case <-ticker.C:
				t.sendPLI()
			}
		}
	}()
}

func (t *remoteTrack) IsRelay() bool {
	_, ok := t.track.(*RelayTrack)
	return ok
}

func (t *remoteTrack) Buffer() *packetBuffers {
	t.mu.RLock()
	defer t.mu.RUnlock()

	return t.packetBuffers
}<|MERGE_RESOLUTION|>--- conflicted
+++ resolved
@@ -51,11 +51,7 @@
 		onStatsUpdated:        onStatsUpdated,
 		onPLI:                 onPLI,
 		onRead:                onRead,
-<<<<<<< HEAD
-		packetBuffers:         newPacketBuffers(ctx, minWait, maxWait, false),
-=======
 		packetBuffers:         newPacketBuffers(minWait, maxWait, true),
->>>>>>> 669b7082
 	}
 
 	if pliInterval > 0 {
